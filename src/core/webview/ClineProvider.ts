import os from "os"
import * as path from "path"
import fs from "fs/promises"
import EventEmitter from "events"

import { Anthropic } from "@anthropic-ai/sdk"
import delay from "delay"
import axios from "axios"
import pWaitFor from "p-wait-for"
import * as vscode from "vscode"

import { GlobalState, ProviderSettings, RooCodeSettings, EffectiveRooCodeSettings } from "../../schemas" // Added EffectiveRooCodeSettings
// Remove RooDefaultSettings import as it's no longer directly used here
import { t } from "../../i18n"
import { setPanel } from "../../activate/registerCommands"
import {
	ApiConfiguration,
	ApiProvider,
	ModelInfo,
	requestyDefaultModelId,
	requestyDefaultModelInfo,
	openRouterDefaultModelId,
	openRouterDefaultModelInfo,
	glamaDefaultModelId,
	glamaDefaultModelInfo,
} from "../../shared/api"
import { findLast } from "../../shared/array"
import { supportPrompt } from "../../shared/support-prompt"
import { GlobalFileNames } from "../../shared/globalFileNames"
import { HistoryItem } from "../../shared/HistoryItem"
import { ExtensionMessage } from "../../shared/ExtensionMessage"
import { Mode, PromptComponent, defaultModeSlug, getModeBySlug, getGroupName } from "../../shared/modes"
import { experimentDefault } from "../../shared/experiments"
import { formatLanguage } from "../../shared/language"
import { Terminal, TERMINAL_SHELL_INTEGRATION_TIMEOUT } from "../../integrations/terminal/Terminal"
import { downloadTask } from "../../integrations/misc/export-markdown"
import { getTheme } from "../../integrations/theme/getTheme"
import WorkspaceTracker from "../../integrations/workspace/WorkspaceTracker"
import { McpHub } from "../../services/mcp/McpHub"
import { McpServerManager } from "../../services/mcp/McpServerManager"
import { ShadowCheckpointService } from "../../services/checkpoints/ShadowCheckpointService"
import { fileExistsAtPath } from "../../utils/fs"
import { setSoundEnabled } from "../../utils/sound"
import { setTtsEnabled, setTtsSpeed } from "../../utils/tts"
import { ContextProxy } from "../config/ContextProxy"
import { ProviderSettingsManager } from "../config/ProviderSettingsManager"
import { CustomModesManager } from "../config/CustomModesManager"
import { buildApiHandler } from "../../api"
import { ACTION_NAMES } from "../CodeActionProvider"
import { Cline, ClineOptions } from "../Cline"
import { getNonce } from "./getNonce"
import { getUri } from "./getUri"
import { telemetryService } from "../../services/telemetry/TelemetryService"
import { getWorkspacePath } from "../../utils/path"
import { webviewMessageHandler } from "./webviewMessageHandler"
import { WebviewMessage } from "../../shared/WebviewMessage"
import { RooDefaultSettings } from "../config/defaultSettingsLoader"

/**
 * https://github.com/microsoft/vscode-webview-ui-toolkit-samples/blob/main/default/weather-webview/src/providers/WeatherViewProvider.ts
 * https://github.com/KumarVariable/vscode-extension-sidebar-html/blob/master/src/customSidebarViewProvider.ts
 */

export type ClineProviderEvents = {
	clineCreated: [cline: Cline]
}

export class ClineProvider extends EventEmitter<ClineProviderEvents> implements vscode.WebviewViewProvider {
	public static readonly sideBarId = "roo-cline.SidebarProvider" // used in package.json as the view's id. This value cannot be changed due to how vscode caches views based on their id, and updating the id would break existing instances of the extension.
	public static readonly tabPanelId = "roo-cline.TabPanelProvider"
	private static activeInstances: Set<ClineProvider> = new Set()
	private disposables: vscode.Disposable[] = []
	private view?: vscode.WebviewView | vscode.WebviewPanel
	private clineStack: Cline[] = []
	private _workspaceTracker?: WorkspaceTracker // workSpaceTracker read-only for access outside this class
	public get workspaceTracker(): WorkspaceTracker | undefined {
		return this._workspaceTracker
	}
	protected mcpHub?: McpHub // Change from private to protected

	public isViewLaunched = false
	public settingsImportedAt?: number
	public readonly latestAnnouncementId = "apr-04-2025-boomerang" // update for Boomerang Tasks announcement
	public readonly contextProxy: ContextProxy
	public readonly providerSettingsManager: ProviderSettingsManager
	public readonly customModesManager: CustomModesManager
	// Remove defaultOverrides, as merging now happens in extension.ts

	constructor(
		readonly context: vscode.ExtensionContext,
		private readonly outputChannel: vscode.OutputChannel,
		private readonly renderContext: "sidebar" | "editor" = "sidebar",
		// Added effectiveSettings parameter for .roodefaults
		private readonly rooDefaultSettings: RooDefaultSettings = {}, // Use the merged settings type
	) {
		super() // Moved super() to the first line
		// No need to store overrides separately anymore

<<<<<<< HEAD
		this.outputChannel.appendLine("ClineProvider instantiated")
		this.contextProxy = new ContextProxy(context, rooDefaultSettings, outputChannel)
=======
		this.log("ClineProvider instantiated")
		this.contextProxy = new ContextProxy(context)
>>>>>>> 393688c5
		ClineProvider.activeInstances.add(this)

		// Register this provider with the telemetry service to enable it to add
		// properties like mode and provider.
		telemetryService.setProvider(this)

		this._workspaceTracker = new WorkspaceTracker(this)

		this.providerSettingsManager = new ProviderSettingsManager(this.context)

		this.customModesManager = new CustomModesManager(this.context, async () => {
			await this.postStateToWebview()
		})

		// Initialize MCP Hub through the singleton manager
		McpServerManager.getInstance(this.context, this)
			.then((hub) => {
				this.mcpHub = hub
				this.mcpHub.registerClient()
			})
			.catch((error) => {
				this.log(`Failed to initialize MCP Hub: ${error}`)
			})
	}

	// Adds a new Cline instance to clineStack, marking the start of a new task.
	// The instance is pushed to the top of the stack (LIFO order).
	// When the task is completed, the top instance is removed, reactivating the previous task.
	async addClineToStack(cline: Cline) {
		console.log(`[subtasks] adding task ${cline.taskId}.${cline.instanceId} to stack`)

		// Add this cline instance into the stack that represents the order of all the called tasks.
		this.clineStack.push(cline)

		// Ensure getState() resolves correctly.
		const state = await this.getState()

		if (!state || typeof state.mode !== "string") {
			throw new Error(t("common:errors.retrieve_current_mode"))
		}
	}

	// Removes and destroys the top Cline instance (the current finished task),
	// activating the previous one (resuming the parent task).
	async removeClineFromStack() {
		if (this.clineStack.length === 0) {
			return
		}

		// Pop the top Cline instance from the stack.
		var cline = this.clineStack.pop()

		if (cline) {
			console.log(`[subtasks] removing task ${cline.taskId}.${cline.instanceId} from stack`)

			try {
				// Abort the running task and set isAbandoned to true so
				// all running promises will exit as well.
				await cline.abortTask(true)
			} catch (e) {
				this.log(
					`[subtasks] encountered error while aborting task ${cline.taskId}.${cline.instanceId}: ${e.message}`,
				)
			}

			// Make sure no reference kept, once promises end it will be
			// garbage collected.
			cline = undefined
		}
	}

	// returns the current cline object in the stack (the top one)
	// if the stack is empty, returns undefined
	getCurrentCline(): Cline | undefined {
		if (this.clineStack.length === 0) {
			return undefined
		}
		return this.clineStack[this.clineStack.length - 1]
	}

	// returns the current clineStack length (how many cline objects are in the stack)
	getClineStackSize(): number {
		return this.clineStack.length
	}

	public getCurrentTaskStack(): string[] {
		return this.clineStack.map((cline) => cline.taskId)
	}

	// remove the current task/cline instance (at the top of the stack), ao this task is finished
	// and resume the previous task/cline instance (if it exists)
	// this is used when a sub task is finished and the parent task needs to be resumed
	async finishSubTask(lastMessage?: string) {
		console.log(`[subtasks] finishing subtask ${lastMessage}`)
		// remove the last cline instance from the stack (this is the finished sub task)
		await this.removeClineFromStack()
		// resume the last cline instance in the stack (if it exists - this is the 'parnt' calling task)
		this.getCurrentCline()?.resumePausedTask(lastMessage)
	}

	/*
	VSCode extensions use the disposable pattern to clean up resources when the sidebar/editor tab is closed by the user or system. This applies to event listening, commands, interacting with the UI, etc.
	- https://vscode-docs.readthedocs.io/en/stable/extensions/patterns-and-principles/
	- https://github.com/microsoft/vscode-extension-samples/blob/main/webview-sample/src/extension.ts
	*/
	async dispose() {
		this.log("Disposing ClineProvider...")
		await this.removeClineFromStack()
		this.log("Cleared task")

		if (this.view && "dispose" in this.view) {
			this.view.dispose()
			this.log("Disposed webview")
		}

		while (this.disposables.length) {
			const x = this.disposables.pop()

			if (x) {
				x.dispose()
			}
		}

		this._workspaceTracker?.dispose()
		this._workspaceTracker = undefined
		await this.mcpHub?.unregisterClient()
		this.mcpHub = undefined
		this.customModesManager?.dispose()
		this.log("Disposed all disposables")
		ClineProvider.activeInstances.delete(this)

		// Unregister from McpServerManager
		McpServerManager.unregisterProvider(this)
	}

	public static getVisibleInstance(): ClineProvider | undefined {
		return findLast(Array.from(this.activeInstances), (instance) => instance.view?.visible === true)
	}

	public static async getInstance(): Promise<ClineProvider | undefined> {
		let visibleProvider = ClineProvider.getVisibleInstance()

		// If no visible provider, try to show the sidebar view
		if (!visibleProvider) {
			await vscode.commands.executeCommand("roo-cline.SidebarProvider.focus")
			// Wait briefly for the view to become visible
			await delay(100)
			visibleProvider = ClineProvider.getVisibleInstance()
		}

		// If still no visible provider, return
		if (!visibleProvider) {
			return
		}

		return visibleProvider
	}

	public static async isActiveTask(): Promise<boolean> {
		const visibleProvider = await ClineProvider.getInstance()
		if (!visibleProvider) {
			return false
		}

		// check if there is a cline instance in the stack (if this provider has an active task)
		if (visibleProvider.getCurrentCline()) {
			return true
		}

		return false
	}

	public static async handleCodeAction(
		command: string,
		promptType: keyof typeof ACTION_NAMES,
		params: Record<string, string | any[]>,
	): Promise<void> {
		const visibleProvider = await ClineProvider.getInstance()

		if (!visibleProvider) {
			return
		}

		const { customSupportPrompts } = await visibleProvider.getState()

		const prompt = supportPrompt.create(promptType, params, customSupportPrompts)

		if (command.endsWith("addToContext")) {
			await visibleProvider.postMessageToWebview({
				type: "invoke",
				invoke: "setChatBoxMessage",
				text: prompt,
			})

			return
		}

		if (visibleProvider.getCurrentCline() && command.endsWith("InCurrentTask")) {
			await visibleProvider.postMessageToWebview({ type: "invoke", invoke: "sendMessage", text: prompt })
			return
		}

		await visibleProvider.initClineWithTask(prompt)
	}

	public static async handleTerminalAction(
		command: string,
		promptType: "TERMINAL_ADD_TO_CONTEXT" | "TERMINAL_FIX" | "TERMINAL_EXPLAIN",
		params: Record<string, string | any[]>,
	): Promise<void> {
		const visibleProvider = await ClineProvider.getInstance()
		if (!visibleProvider) {
			return
		}

		const { customSupportPrompts } = await visibleProvider.getState()

		const prompt = supportPrompt.create(promptType, params, customSupportPrompts)

		if (command.endsWith("AddToContext")) {
			await visibleProvider.postMessageToWebview({
				type: "invoke",
				invoke: "setChatBoxMessage",
				text: prompt,
			})
			return
		}

		if (visibleProvider.getCurrentCline() && command.endsWith("InCurrentTask")) {
			await visibleProvider.postMessageToWebview({
				type: "invoke",
				invoke: "sendMessage",
				text: prompt,
			})
			return
		}

		await visibleProvider.initClineWithTask(prompt)
	}

	async resolveWebviewView(webviewView: vscode.WebviewView | vscode.WebviewPanel) {
		this.log("Resolving webview view")

		if (!this.contextProxy.isInitialized) {
			await this.contextProxy.initialize()
		}

		this.view = webviewView

		// Set panel reference according to webview type
		if ("onDidChangeViewState" in webviewView) {
			// Tag page type
			setPanel(webviewView, "tab")
		} else if ("onDidChangeVisibility" in webviewView) {
			// Sidebar Type
			setPanel(webviewView, "sidebar")
		}

		// Initialize out-of-scope variables that need to recieve persistent global state values
		this.getState().then(({ soundEnabled, terminalShellIntegrationTimeout }) => {
			setSoundEnabled(soundEnabled ?? false)
			Terminal.setShellIntegrationTimeout(terminalShellIntegrationTimeout ?? TERMINAL_SHELL_INTEGRATION_TIMEOUT)
		})

		// Initialize tts enabled state
		this.getState().then(({ ttsEnabled }) => {
			setTtsEnabled(ttsEnabled ?? false)
		})

		// Initialize tts speed state
		this.getState().then(({ ttsSpeed }) => {
			setTtsSpeed(ttsSpeed ?? 1)
		})

		webviewView.webview.options = {
			// Allow scripts in the webview
			enableScripts: true,
			localResourceRoots: [this.contextProxy.extensionUri],
		}

		webviewView.webview.html =
			this.contextProxy.extensionMode === vscode.ExtensionMode.Development
				? await this.getHMRHtmlContent(webviewView.webview)
				: this.getHtmlContent(webviewView.webview)

		// Sets up an event listener to listen for messages passed from the webview view context
		// and executes code based on the message that is recieved
		this.setWebviewMessageListener(webviewView.webview)

		// Logs show up in bottom panel > Debug Console
		//console.log("registering listener")

		// Listen for when the panel becomes visible
		// https://github.com/microsoft/vscode-discussions/discussions/840
		if ("onDidChangeViewState" in webviewView) {
			// WebviewView and WebviewPanel have all the same properties except for this visibility listener
			// panel
			webviewView.onDidChangeViewState(
				() => {
					if (this.view?.visible) {
						this.postMessageToWebview({ type: "action", action: "didBecomeVisible" })
					}
				},
				null,
				this.disposables,
			)
		} else if ("onDidChangeVisibility" in webviewView) {
			// sidebar
			webviewView.onDidChangeVisibility(
				() => {
					if (this.view?.visible) {
						this.postMessageToWebview({ type: "action", action: "didBecomeVisible" })
					}
				},
				null,
				this.disposables,
			)
		}

		// Listen for when the view is disposed
		// This happens when the user closes the view or when the view is closed programmatically
		webviewView.onDidDispose(
			async () => {
				await this.dispose()
			},
			null,
			this.disposables,
		)

		// Listen for when color changes
		vscode.workspace.onDidChangeConfiguration(
			async (e) => {
				if (e && e.affectsConfiguration("workbench.colorTheme")) {
					// Sends latest theme name to webview
					await this.postMessageToWebview({ type: "theme", text: JSON.stringify(await getTheme()) })
				}
			},
			null,
			this.disposables,
		)

		// If the extension is starting a new session, clear previous task state.
		await this.removeClineFromStack()

		this.log("Webview view resolved")
	}

	public async initClineWithSubTask(parent: Cline, task?: string, images?: string[]) {
		return this.initClineWithTask(task, images, parent)
	}

	// When initializing a new task, (not from history but from a tool command
	// new_task) there is no need to remove the previouse task since the new
	// task is a subtask of the previous one, and when it finishes it is removed
	// from the stack and the caller is resumed in this way we can have a chain
	// of tasks, each one being a sub task of the previous one until the main
	// task is finished.
	public async initClineWithTask(
		task?: string,
		images?: string[],
		parentTask?: Cline,
		options: Partial<
			Pick<
				ClineOptions,
				| "customInstructions"
				| "enableDiff"
				| "enableCheckpoints"
				| "checkpointStorage"
				| "fuzzyMatchThreshold"
				| "consecutiveMistakeLimit"
				| "experiments"
			>
		> = {},
	) {
		const {
			apiConfiguration,
			customModePrompts,
			diffEnabled: enableDiff,
			enableCheckpoints,
			checkpointStorage,
			fuzzyMatchThreshold,
			mode,
			customInstructions: globalInstructions,
			experiments,
		} = await this.getState()

		const modePrompt = customModePrompts?.[mode] as PromptComponent
		const effectiveInstructions = [globalInstructions, modePrompt?.customInstructions].filter(Boolean).join("\n\n")

		const cline = new Cline({
			provider: this,
			apiConfiguration,
			customInstructions: effectiveInstructions,
			enableDiff,
			enableCheckpoints,
			checkpointStorage,
			fuzzyMatchThreshold,
			task,
			images,
			experiments,
			rootTask: this.clineStack.length > 0 ? this.clineStack[0] : undefined,
			parentTask,
			taskNumber: this.clineStack.length + 1,
			onCreated: (cline) => this.emit("clineCreated", cline),
			...options,
		})

		await this.addClineToStack(cline)

		this.log(
			`[subtasks] ${cline.parentTask ? "child" : "parent"} task ${cline.taskId}.${cline.instanceId} instantiated`,
		)

		return cline
	}

	public async initClineWithHistoryItem(historyItem: HistoryItem & { rootTask?: Cline; parentTask?: Cline }) {
		await this.removeClineFromStack()

		const {
			apiConfiguration,
			customModePrompts,
			diffEnabled: enableDiff,
			enableCheckpoints,
			checkpointStorage,
			fuzzyMatchThreshold,
			mode,
			customInstructions: globalInstructions,
			experiments,
		} = await this.getState()

		const modePrompt = customModePrompts?.[mode] as PromptComponent
		const effectiveInstructions = [globalInstructions, modePrompt?.customInstructions].filter(Boolean).join("\n\n")

		const taskId = historyItem.id
		const globalStorageDir = this.contextProxy.globalStorageUri.fsPath
		const workspaceDir = this.cwd

		const checkpoints: Pick<ClineOptions, "enableCheckpoints" | "checkpointStorage"> = {
			enableCheckpoints,
			checkpointStorage,
		}

		if (enableCheckpoints) {
			try {
				checkpoints.checkpointStorage = await ShadowCheckpointService.getTaskStorage({
					taskId,
					globalStorageDir,
					workspaceDir,
				})

				this.log(
					`[ClineProvider#initClineWithHistoryItem] Using ${checkpoints.checkpointStorage} storage for ${taskId}`,
				)
			} catch (error) {
				checkpoints.enableCheckpoints = false
				this.log(`[ClineProvider#initClineWithHistoryItem] Error getting task storage: ${error.message}`)
			}
		}

		const cline = new Cline({
			provider: this,
			apiConfiguration,
			customInstructions: effectiveInstructions,
			enableDiff,
			...checkpoints,
			fuzzyMatchThreshold,
			historyItem,
			experiments,
			rootTask: historyItem.rootTask,
			parentTask: historyItem.parentTask,
			taskNumber: historyItem.number,
			onCreated: (cline) => this.emit("clineCreated", cline),
		})

		await this.addClineToStack(cline)
		this.log(
			`[subtasks] ${cline.parentTask ? "child" : "parent"} task ${cline.taskId}.${cline.instanceId} instantiated`,
		)
		return cline
	}

	public async postMessageToWebview(message: ExtensionMessage) {
		await this.view?.webview.postMessage(message)
	}

	private async getHMRHtmlContent(webview: vscode.Webview): Promise<string> {
		const localPort = "5173"
		const localServerUrl = `localhost:${localPort}`

		// Check if local dev server is running.
		try {
			await axios.get(`http://${localServerUrl}`)
		} catch (error) {
			vscode.window.showErrorMessage(t("common:errors.hmr_not_running"))

			return this.getHtmlContent(webview)
		}

		const nonce = getNonce()

		const stylesUri = getUri(webview, this.contextProxy.extensionUri, [
			"webview-ui",
			"build",
			"assets",
			"index.css",
		])

		const codiconsUri = getUri(webview, this.contextProxy.extensionUri, [
			"node_modules",
			"@vscode",
			"codicons",
			"dist",
			"codicon.css",
		])

		const imagesUri = getUri(webview, this.contextProxy.extensionUri, ["assets", "images"])

		const file = "src/index.tsx"
		const scriptUri = `http://${localServerUrl}/${file}`

		const reactRefresh = /*html*/ `
			<script nonce="${nonce}" type="module">
				import RefreshRuntime from "http://localhost:${localPort}/@react-refresh"
				RefreshRuntime.injectIntoGlobalHook(window)
				window.$RefreshReg$ = () => {}
				window.$RefreshSig$ = () => (type) => type
				window.__vite_plugin_react_preamble_installed__ = true
			</script>
		`

		const csp = [
			"default-src 'none'",
			`font-src ${webview.cspSource}`,
			`style-src ${webview.cspSource} 'unsafe-inline' https://* http://${localServerUrl} http://0.0.0.0:${localPort}`,
			`img-src ${webview.cspSource} data:`,
			`script-src 'unsafe-eval' ${webview.cspSource} https://* https://*.posthog.com http://${localServerUrl} http://0.0.0.0:${localPort} 'nonce-${nonce}'`,
			`connect-src https://* https://*.posthog.com ws://${localServerUrl} ws://0.0.0.0:${localPort} http://${localServerUrl} http://0.0.0.0:${localPort}`,
		]

		return /*html*/ `
			<!DOCTYPE html>
			<html lang="en">
				<head>
					<meta charset="utf-8">
					<meta name="viewport" content="width=device-width,initial-scale=1,shrink-to-fit=no">
					<meta http-equiv="Content-Security-Policy" content="${csp.join("; ")}">
					<link rel="stylesheet" type="text/css" href="${stylesUri}">
					<link href="${codiconsUri}" rel="stylesheet" />
					<script nonce="${nonce}">
						window.IMAGES_BASE_URI = "${imagesUri}"
					</script>
					<title>Roo Code</title>
				</head>
				<body>
					<div id="root"></div>
					${reactRefresh}
					<script type="module" src="${scriptUri}"></script>
				</body>
			</html>
		`
	}

	/**
	 * Defines and returns the HTML that should be rendered within the webview panel.
	 *
	 * @remarks This is also the place where references to the React webview build files
	 * are created and inserted into the webview HTML.
	 *
	 * @param webview A reference to the extension webview
	 * @param extensionUri The URI of the directory containing the extension
	 * @returns A template string literal containing the HTML that should be
	 * rendered within the webview panel
	 */
	private getHtmlContent(webview: vscode.Webview): string {
		// Get the local path to main script run in the webview,
		// then convert it to a uri we can use in the webview.

		// The CSS file from the React build output
		const stylesUri = getUri(webview, this.contextProxy.extensionUri, [
			"webview-ui",
			"build",
			"assets",
			"index.css",
		])
		// The JS file from the React build output
		const scriptUri = getUri(webview, this.contextProxy.extensionUri, ["webview-ui", "build", "assets", "index.js"])

		// The codicon font from the React build output
		// https://github.com/microsoft/vscode-extension-samples/blob/main/webview-codicons-sample/src/extension.ts
		// we installed this package in the extension so that we can access it how its intended from the extension (the font file is likely bundled in vscode), and we just import the css fileinto our react app we don't have access to it
		// don't forget to add font-src ${webview.cspSource};
		const codiconsUri = getUri(webview, this.contextProxy.extensionUri, [
			"node_modules",
			"@vscode",
			"codicons",
			"dist",
			"codicon.css",
		])

		const imagesUri = getUri(webview, this.contextProxy.extensionUri, ["assets", "images"])

		// const scriptUri = webview.asWebviewUri(vscode.Uri.joinPath(this._extensionUri, "assets", "main.js"))

		// const styleResetUri = webview.asWebviewUri(vscode.Uri.joinPath(this._extensionUri, "assets", "reset.css"))
		// const styleVSCodeUri = webview.asWebviewUri(vscode.Uri.joinPath(this._extensionUri, "assets", "vscode.css"))

		// // Same for stylesheet
		// const stylesheetUri = webview.asWebviewUri(vscode.Uri.joinPath(this._extensionUri, "assets", "main.css"))

		// Use a nonce to only allow a specific script to be run.
		/*
		content security policy of your webview to only allow scripts that have a specific nonce
		create a content security policy meta tag so that only loading scripts with a nonce is allowed
		As your extension grows you will likely want to add custom styles, fonts, and/or images to your webview. If you do, you will need to update the content security policy meta tag to explicity allow for these resources. E.g.
				<meta http-equiv="Content-Security-Policy" content="default-src 'none'; style-src ${webview.cspSource}; font-src ${webview.cspSource}; img-src ${webview.cspSource} https:; script-src 'nonce-${nonce}';">
		- 'unsafe-inline' is required for styles due to vscode-webview-toolkit's dynamic style injection
		- since we pass base64 images to the webview, we need to specify img-src ${webview.cspSource} data:;

		in meta tag we add nonce attribute: A cryptographic nonce (only used once) to allow scripts. The server must generate a unique nonce value each time it transmits a policy. It is critical to provide a nonce that cannot be guessed as bypassing a resource's policy is otherwise trivial.
		*/
		const nonce = getNonce()

		// Tip: Install the es6-string-html VS Code extension to enable code highlighting below
		return /*html*/ `
        <!DOCTYPE html>
        <html lang="en">
          <head>
            <meta charset="utf-8">
            <meta name="viewport" content="width=device-width,initial-scale=1,shrink-to-fit=no">
            <meta name="theme-color" content="#000000">
            <meta http-equiv="Content-Security-Policy" content="default-src 'none'; font-src ${webview.cspSource}; style-src ${webview.cspSource} 'unsafe-inline'; img-src ${webview.cspSource} data:; script-src 'nonce-${nonce}' https://us-assets.i.posthog.com; connect-src https://openrouter.ai https://api.requesty.ai https://us.i.posthog.com https://us-assets.i.posthog.com;">
            <link rel="stylesheet" type="text/css" href="${stylesUri}">
			<link href="${codiconsUri}" rel="stylesheet" />
			<script nonce="${nonce}">
				window.IMAGES_BASE_URI = "${imagesUri}"
			</script>
            <title>Roo Code</title>
          </head>
          <body>
            <noscript>You need to enable JavaScript to run this app.</noscript>
            <div id="root"></div>
            <script nonce="${nonce}" type="module" src="${scriptUri}"></script>
          </body>
        </html>
      `
	}

	/**
	 * Sets up an event listener to listen for messages passed from the webview context and
	 * executes code based on the message that is recieved.
	 *
	 * @param webview A reference to the extension webview
	 */
	private setWebviewMessageListener(webview: vscode.Webview) {
		const onReceiveMessage = async (message: WebviewMessage) => webviewMessageHandler(this, message)

		webview.onDidReceiveMessage(onReceiveMessage, null, this.disposables)
	}

	/**
	 * Handle switching to a new mode, including updating the associated API configuration
	 * @param newMode The mode to switch to
	 */
	public async handleModeSwitch(newMode: Mode) {
		// Capture mode switch telemetry event
		const cline = this.getCurrentCline()

		if (cline) {
			telemetryService.captureModeSwitch(cline.taskId, newMode)
			cline.emit("taskModeSwitched", cline.taskId, newMode)
		}

		await this.updateGlobalState("mode", newMode)

		// Load the saved API config for the new mode if it exists
		const savedConfigId = await this.providerSettingsManager.getModeConfigId(newMode)
		const listApiConfig = await this.providerSettingsManager.listConfig()

		// Update listApiConfigMeta first to ensure UI has latest data
		await this.updateGlobalState("listApiConfigMeta", listApiConfig)

		// If this mode has a saved config, use it
		if (savedConfigId) {
			const config = listApiConfig?.find((c) => c.id === savedConfigId)

			if (config?.name) {
				const apiConfig = await this.providerSettingsManager.loadConfig(config.name)

				await Promise.all([
					this.updateGlobalState("currentApiConfigName", config.name),
					this.updateApiConfiguration(apiConfig),
				])
			}
		} else {
			// If no saved config for this mode, save current config as default
			const currentApiConfigName = this.getGlobalState("currentApiConfigName")

			if (currentApiConfigName) {
				const config = listApiConfig?.find((c) => c.name === currentApiConfigName)

				if (config?.id) {
					await this.providerSettingsManager.setModeConfig(newMode, config.id)
				}
			}
		}

		await this.postStateToWebview()
	}

	async updateApiConfiguration(providerSettings: ProviderSettings) {
		// Update mode's default config.
		const { mode } = await this.getState()

		if (mode) {
			const currentApiConfigName = this.getGlobalState("currentApiConfigName")
			const listApiConfig = await this.providerSettingsManager.listConfig()
			const config = listApiConfig?.find((c) => c.name === currentApiConfigName)

			if (config?.id) {
				await this.providerSettingsManager.setModeConfig(mode, config.id)
			}
		}

		await this.contextProxy.setProviderSettings(providerSettings)

		if (this.getCurrentCline()) {
			this.getCurrentCline()!.api = buildApiHandler(providerSettings)
		}
	}

	async cancelTask() {
		const cline = this.getCurrentCline()

		if (!cline) {
			return
		}

		console.log(`[subtasks] cancelling task ${cline.taskId}.${cline.instanceId}`)

		const { historyItem } = await this.getTaskWithId(cline.taskId)
		// Preserve parent and root task information for history item.
		const rootTask = cline.rootTask
		const parentTask = cline.parentTask

		cline.abortTask()

		await pWaitFor(
			() =>
				this.getCurrentCline()! === undefined ||
				this.getCurrentCline()!.isStreaming === false ||
				this.getCurrentCline()!.didFinishAbortingStream ||
				// If only the first chunk is processed, then there's no
				// need to wait for graceful abort (closes edits, browser,
				// etc).
				this.getCurrentCline()!.isWaitingForFirstChunk,
			{
				timeout: 3_000,
			},
		).catch(() => {
			console.error("Failed to abort task")
		})

		if (this.getCurrentCline()) {
			// 'abandoned' will prevent this Cline instance from affecting
			// future Cline instances. This may happen if its hanging on a
			// streaming request.
			this.getCurrentCline()!.abandoned = true
		}

		// Clears task again, so we need to abortTask manually above.
		await this.initClineWithHistoryItem({ ...historyItem, rootTask, parentTask })
	}

	async updateCustomInstructions(instructions?: string) {
		// User may be clearing the field.
		await this.updateGlobalState("customInstructions", instructions || undefined)

		if (this.getCurrentCline()) {
			this.getCurrentCline()!.customInstructions = instructions || undefined
		}

		await this.postStateToWebview()
	}

	// MCP

	async ensureMcpServersDirectoryExists(): Promise<string> {
		// Get platform-specific application data directory
		let mcpServersDir: string
		if (process.platform === "win32") {
			// Windows: %APPDATA%\Roo-Code\MCP
			mcpServersDir = path.join(os.homedir(), "AppData", "Roaming", "Roo-Code", "MCP")
		} else if (process.platform === "darwin") {
			// macOS: ~/Documents/Cline/MCP
			mcpServersDir = path.join(os.homedir(), "Documents", "Cline", "MCP")
		} else {
			// Linux: ~/.local/share/Cline/MCP
			mcpServersDir = path.join(os.homedir(), ".local", "share", "Roo-Code", "MCP")
		}

		try {
			await fs.mkdir(mcpServersDir, { recursive: true })
		} catch (error) {
			// Fallback to a relative path if directory creation fails
			return path.join(os.homedir(), ".roo-code", "mcp")
		}
		return mcpServersDir
	}

	async ensureSettingsDirectoryExists(): Promise<string> {
		const { getSettingsDirectoryPath } = await import("../../shared/storagePathManager")
		const globalStoragePath = this.contextProxy.globalStorageUri.fsPath
		return getSettingsDirectoryPath(globalStoragePath)
	}

	private async ensureCacheDirectoryExists() {
		const { getCacheDirectoryPath } = await import("../../shared/storagePathManager")
		const globalStoragePath = this.contextProxy.globalStorageUri.fsPath
		return getCacheDirectoryPath(globalStoragePath)
	}

	async writeModelsToCache<T>(filename: string, data: T) {
		const cacheDir = await this.ensureCacheDirectoryExists()
		await fs.writeFile(path.join(cacheDir, filename), JSON.stringify(data))
	}

	async readModelsFromCache(filename: string): Promise<Record<string, ModelInfo> | undefined> {
		const filePath = path.join(await this.ensureCacheDirectoryExists(), filename)
		const fileExists = await fileExistsAtPath(filePath)

		if (fileExists) {
			const fileContents = await fs.readFile(filePath, "utf8")
			return JSON.parse(fileContents)
		}

		return undefined
	}

	// OpenRouter

	async handleOpenRouterCallback(code: string) {
		let { apiConfiguration, currentApiConfigName } = await this.getState()

		let apiKey: string
		try {
			const baseUrl = apiConfiguration.openRouterBaseUrl || "https://openrouter.ai/api/v1"
			// Extract the base domain for the auth endpoint
			const baseUrlDomain = baseUrl.match(/^(https?:\/\/[^\/]+)/)?.[1] || "https://openrouter.ai"
			const response = await axios.post(`${baseUrlDomain}/api/v1/auth/keys`, { code })
			if (response.data && response.data.key) {
				apiKey = response.data.key
			} else {
				throw new Error("Invalid response from OpenRouter API")
			}
		} catch (error) {
			this.log(
				`Error exchanging code for API key: ${JSON.stringify(error, Object.getOwnPropertyNames(error), 2)}`,
			)
			throw error
		}

		const newConfiguration: ApiConfiguration = {
			...apiConfiguration,
			apiProvider: "openrouter",
			openRouterApiKey: apiKey,
			openRouterModelId: apiConfiguration?.openRouterModelId || openRouterDefaultModelId,
			openRouterModelInfo: apiConfiguration?.openRouterModelInfo || openRouterDefaultModelInfo,
		}

		await this.upsertApiConfiguration(currentApiConfigName, newConfiguration)
	}

	// Glama

	async handleGlamaCallback(code: string) {
		let apiKey: string
		try {
			const response = await axios.post("https://glama.ai/api/gateway/v1/auth/exchange-code", { code })
			if (response.data && response.data.apiKey) {
				apiKey = response.data.apiKey
			} else {
				throw new Error("Invalid response from Glama API")
			}
		} catch (error) {
			this.log(
				`Error exchanging code for API key: ${JSON.stringify(error, Object.getOwnPropertyNames(error), 2)}`,
			)
			throw error
		}

		const { apiConfiguration, currentApiConfigName } = await this.getState()

		const newConfiguration: ApiConfiguration = {
			...apiConfiguration,
			apiProvider: "glama",
			glamaApiKey: apiKey,
			glamaModelId: apiConfiguration?.glamaModelId || glamaDefaultModelId,
			glamaModelInfo: apiConfiguration?.glamaModelInfo || glamaDefaultModelInfo,
		}

		await this.upsertApiConfiguration(currentApiConfigName, newConfiguration)
	}

	// Requesty

	async handleRequestyCallback(code: string) {
		let { apiConfiguration, currentApiConfigName } = await this.getState()

		const newConfiguration: ApiConfiguration = {
			...apiConfiguration,
			apiProvider: "requesty",
			requestyApiKey: code,
			requestyModelId: apiConfiguration?.requestyModelId || requestyDefaultModelId,
			requestyModelInfo: apiConfiguration?.requestyModelInfo || requestyDefaultModelInfo,
		}

		await this.upsertApiConfiguration(currentApiConfigName, newConfiguration)
	}

	// Save configuration

	async upsertApiConfiguration(configName: string, apiConfiguration: ApiConfiguration) {
		try {
			await this.providerSettingsManager.saveConfig(configName, apiConfiguration)
			const listApiConfig = await this.providerSettingsManager.listConfig()

			await Promise.all([
				this.updateGlobalState("listApiConfigMeta", listApiConfig),
				this.updateApiConfiguration(apiConfiguration),
				this.updateGlobalState("currentApiConfigName", configName),
			])

			await this.postStateToWebview()
		} catch (error) {
			this.log(
				`Error create new api configuration: ${JSON.stringify(error, Object.getOwnPropertyNames(error), 2)}`,
			)
			vscode.window.showErrorMessage(t("common:errors.create_api_config"))
		}
	}

	// Task history

	async getTaskWithId(id: string): Promise<{
		historyItem: HistoryItem
		taskDirPath: string
		apiConversationHistoryFilePath: string
		uiMessagesFilePath: string
		apiConversationHistory: Anthropic.MessageParam[]
	}> {
		const history = this.getGlobalState("taskHistory") ?? []
		const historyItem = history.find((item) => item.id === id)

		if (historyItem) {
			const { getTaskDirectoryPath } = await import("../../shared/storagePathManager")
			const globalStoragePath = this.contextProxy.globalStorageUri.fsPath
			const taskDirPath = await getTaskDirectoryPath(globalStoragePath, id)
			const apiConversationHistoryFilePath = path.join(taskDirPath, GlobalFileNames.apiConversationHistory)
			const uiMessagesFilePath = path.join(taskDirPath, GlobalFileNames.uiMessages)
			const fileExists = await fileExistsAtPath(apiConversationHistoryFilePath)

			if (fileExists) {
				const apiConversationHistory = JSON.parse(await fs.readFile(apiConversationHistoryFilePath, "utf8"))

				return {
					historyItem,
					taskDirPath,
					apiConversationHistoryFilePath,
					uiMessagesFilePath,
					apiConversationHistory,
				}
			}
		}

		// if we tried to get a task that doesn't exist, remove it from state
		// FIXME: this seems to happen sometimes when the json file doesnt save to disk for some reason
		await this.deleteTaskFromState(id)
		throw new Error("Task not found")
	}

	async showTaskWithId(id: string) {
		if (id !== this.getCurrentCline()?.taskId) {
			// Non-current task.
			const { historyItem } = await this.getTaskWithId(id)
			await this.initClineWithHistoryItem(historyItem) // Clears existing task.
		}

		await this.postMessageToWebview({ type: "action", action: "chatButtonClicked" })
	}

	async exportTaskWithId(id: string) {
		const { historyItem, apiConversationHistory } = await this.getTaskWithId(id)
		await downloadTask(historyItem.ts, apiConversationHistory)
	}

	// this function deletes a task from task hidtory, and deletes it's checkpoints and delete the task folder
	async deleteTaskWithId(id: string) {
		try {
			// get the task directory full path
			const { taskDirPath } = await this.getTaskWithId(id)

			// remove task from stack if it's the current task
			if (id === this.getCurrentCline()?.taskId) {
				// if we found the taskid to delete - call finish to abort this task and allow a new task to be started,
				// if we are deleting a subtask and parent task is still waiting for subtask to finish - it allows the parent to resume (this case should neve exist)
				await this.finishSubTask(t("common:tasks.deleted"))
			}

			// delete task from the task history state
			await this.deleteTaskFromState(id)

			// Delete associated shadow repository or branch.
			// TODO: Store `workspaceDir` in the `HistoryItem` object.
			const globalStorageDir = this.contextProxy.globalStorageUri.fsPath
			const workspaceDir = this.cwd

			try {
				await ShadowCheckpointService.deleteTask({ taskId: id, globalStorageDir, workspaceDir })
			} catch (error) {
				console.error(
					`[deleteTaskWithId${id}] failed to delete associated shadow repository or branch: ${error instanceof Error ? error.message : String(error)}`,
				)
			}

			// delete the entire task directory including checkpoints and all content
			try {
				await fs.rm(taskDirPath, { recursive: true, force: true })
				console.log(`[deleteTaskWithId${id}] removed task directory`)
			} catch (error) {
				console.error(
					`[deleteTaskWithId${id}] failed to remove task directory: ${error instanceof Error ? error.message : String(error)}`,
				)
			}
		} catch (error) {
			// If task is not found, just remove it from state
			if (error instanceof Error && error.message === "Task not found") {
				await this.deleteTaskFromState(id)
				return
			}
			throw error
		}
	}

	async deleteTaskFromState(id: string) {
		const taskHistory = this.getGlobalState("taskHistory") ?? []
		const updatedTaskHistory = taskHistory.filter((task) => task.id !== id)
		await this.updateGlobalState("taskHistory", updatedTaskHistory)
		await this.postStateToWebview()
	}

	async postStateToWebview() {
		const state = await this.getStateToPostToWebview()
		this.postMessageToWebview({ type: "state", state })
	}

	async getStateToPostToWebview() {
		const {
			apiConfiguration,
			lastShownAnnouncementId,
			customInstructions,
			alwaysAllowReadOnly,
			alwaysAllowReadOnlyOutsideWorkspace,
			alwaysAllowWrite,
			alwaysAllowWriteOutsideWorkspace,
			alwaysAllowExecute,
			alwaysAllowBrowser,
			alwaysAllowMcp,
			alwaysAllowModeSwitch,
			alwaysAllowSubtasks,
			soundEnabled,
			ttsEnabled,
			ttsSpeed,
			diffEnabled,
			enableCheckpoints,
			checkpointStorage,
			taskHistory,
			soundVolume,
			browserViewportSize,
			screenshotQuality,
			remoteBrowserHost,
			remoteBrowserEnabled,
			cachedChromeHostUrl,
			writeDelayMs,
			terminalOutputLineLimit,
			terminalShellIntegrationTimeout,
			fuzzyMatchThreshold,
			mcpEnabled,
			enableMcpServerCreation,
			alwaysApproveResubmit,
			requestDelaySeconds,
			rateLimitSeconds,
			currentApiConfigName,
			listApiConfigMeta,
			pinnedApiConfigs,
			mode,
			customModePrompts,
			customSupportPrompts,
			enhancementApiConfigId,
			autoApprovalEnabled,
			experiments,
			maxOpenTabsContext,
			maxWorkspaceFiles,
			browserToolEnabled,
			telemetrySetting,
			showRooIgnoredFiles,
			language,
			maxReadFileLine,
		} = await this.getState()

		const telemetryKey = process.env.POSTHOG_API_KEY
		const machineId = vscode.env.machineId
		const allowedCommands = vscode.workspace.getConfiguration("roo-cline").get<string[]>("allowedCommands") || []
		const cwd = this.cwd

		return {
			version: this.context.extension?.packageJSON?.version ?? "",
			apiConfiguration,
			customInstructions,
			alwaysAllowReadOnly: alwaysAllowReadOnly ?? false,
			alwaysAllowReadOnlyOutsideWorkspace: alwaysAllowReadOnlyOutsideWorkspace ?? false,
			alwaysAllowWrite: alwaysAllowWrite ?? false,
			alwaysAllowWriteOutsideWorkspace: alwaysAllowWriteOutsideWorkspace ?? false,
			alwaysAllowExecute: alwaysAllowExecute ?? false,
			alwaysAllowBrowser: alwaysAllowBrowser ?? false,
			alwaysAllowMcp: alwaysAllowMcp ?? false,
			alwaysAllowModeSwitch: alwaysAllowModeSwitch ?? false,
			alwaysAllowSubtasks: alwaysAllowSubtasks ?? false,
			uriScheme: vscode.env.uriScheme,
			currentTaskItem: this.getCurrentCline()?.taskId
				? (taskHistory || []).find((item: HistoryItem) => item.id === this.getCurrentCline()?.taskId)
				: undefined,
			clineMessages: this.getCurrentCline()?.clineMessages || [],
			taskHistory: (taskHistory || [])
				.filter((item: HistoryItem) => item.ts && item.task)
				.sort((a: HistoryItem, b: HistoryItem) => b.ts - a.ts),
			soundEnabled: soundEnabled ?? false,
			ttsEnabled: ttsEnabled ?? false,
			ttsSpeed: ttsSpeed ?? 1.0,
			diffEnabled: diffEnabled ?? true,
			enableCheckpoints: enableCheckpoints ?? true,
			checkpointStorage: checkpointStorage ?? "task",
			shouldShowAnnouncement:
				telemetrySetting !== "unset" && lastShownAnnouncementId !== this.latestAnnouncementId,
			allowedCommands,
			soundVolume: soundVolume ?? 0.5,
			browserViewportSize: browserViewportSize ?? "900x600",
			screenshotQuality: screenshotQuality ?? 75,
			remoteBrowserHost,
			remoteBrowserEnabled: remoteBrowserEnabled ?? false,
			cachedChromeHostUrl: cachedChromeHostUrl,
			writeDelayMs: writeDelayMs ?? 1000,
			terminalOutputLineLimit: terminalOutputLineLimit ?? 500,
			terminalShellIntegrationTimeout: terminalShellIntegrationTimeout ?? TERMINAL_SHELL_INTEGRATION_TIMEOUT,
			fuzzyMatchThreshold: fuzzyMatchThreshold ?? 1.0,
			mcpEnabled: mcpEnabled ?? true,
			enableMcpServerCreation: enableMcpServerCreation ?? true,
			alwaysApproveResubmit: alwaysApproveResubmit ?? false,
			requestDelaySeconds: requestDelaySeconds ?? 10,
			rateLimitSeconds: rateLimitSeconds ?? 0,
			currentApiConfigName: currentApiConfigName ?? "default",
			listApiConfigMeta: listApiConfigMeta ?? [],
			pinnedApiConfigs: pinnedApiConfigs ?? {},
			mode: mode ?? defaultModeSlug,
			customModePrompts: customModePrompts ?? {},
			customSupportPrompts: customSupportPrompts ?? {},
			enhancementApiConfigId,
			autoApprovalEnabled: autoApprovalEnabled ?? false,
			customModes: await this.customModesManager.getCustomModes(),
			experiments: experiments ?? experimentDefault,
			mcpServers: this.mcpHub?.getAllServers() ?? [],
			maxOpenTabsContext: maxOpenTabsContext ?? 20,
			maxWorkspaceFiles: maxWorkspaceFiles ?? 200,
			cwd,
			browserToolEnabled: browserToolEnabled ?? true,
			telemetrySetting,
			telemetryKey,
			machineId,
			showRooIgnoredFiles: showRooIgnoredFiles ?? true,
			language,
			renderContext: this.renderContext,
			maxReadFileLine: maxReadFileLine ?? 500,
			settingsImportedAt: this.settingsImportedAt,
		}
	}

	/**
	 * Storage
	 * https://dev.to/kompotkot/how-to-use-secretstorage-in-your-vscode-extensions-2hco
	 * https://www.eliostruyf.com/devhack-code-extension-storage-options/
	 */

	async getState() {
		const stateValues = this.contextProxy.getValues()

		const customModes = await this.customModesManager.getCustomModes()

		// Determine apiProvider with the same logic as before.
		const apiProvider: ApiProvider = stateValues.apiProvider ? stateValues.apiProvider : "anthropic"

		// Build the apiConfiguration object combining state values and secrets.
		const providerSettings = this.contextProxy.getProviderSettings()

		// Ensure apiProvider is set properly if not already in state
		if (!providerSettings.apiProvider) {
			providerSettings.apiProvider = apiProvider
		}

		// --- Merge .roodefaults overrides ---
		const currentProvider = providerSettings.apiProvider

		// Apply defaultModel based on the current provider, only if not set by user
		// --- Redundant default application logic removed ---
		// The merging logic in extension.ts now handles applying defaults
		// before the ClineProvider is even initialized. The `providerSettings`
		// object retrieved above already contains the final merged values.
		// --- End Merge .roodefaults overrides ---

		// Return the same structure as before
		return {
			apiConfiguration: providerSettings,
			lastShownAnnouncementId: stateValues.lastShownAnnouncementId,
			customInstructions: stateValues.customInstructions,
			alwaysAllowReadOnly: stateValues.alwaysAllowReadOnly ?? false,
			alwaysAllowReadOnlyOutsideWorkspace: stateValues.alwaysAllowReadOnlyOutsideWorkspace ?? false,
			alwaysAllowWrite: stateValues.alwaysAllowWrite ?? false,
			alwaysAllowWriteOutsideWorkspace: stateValues.alwaysAllowWriteOutsideWorkspace ?? false,
			alwaysAllowExecute: stateValues.alwaysAllowExecute ?? false,
			alwaysAllowBrowser: stateValues.alwaysAllowBrowser ?? false,
			alwaysAllowMcp: stateValues.alwaysAllowMcp ?? false,
			alwaysAllowModeSwitch: stateValues.alwaysAllowModeSwitch ?? false,
			alwaysAllowSubtasks: stateValues.alwaysAllowSubtasks ?? false,
			taskHistory: stateValues.taskHistory,
			allowedCommands: stateValues.allowedCommands,
			soundEnabled: stateValues.soundEnabled ?? false,
			ttsEnabled: stateValues.ttsEnabled ?? false,
			ttsSpeed: stateValues.ttsSpeed ?? 1.0,
			diffEnabled: stateValues.diffEnabled ?? true,
			enableCheckpoints: stateValues.enableCheckpoints ?? true,
			checkpointStorage: stateValues.checkpointStorage ?? "task",
			soundVolume: stateValues.soundVolume,
			browserViewportSize: stateValues.browserViewportSize ?? "900x600",
			screenshotQuality: stateValues.screenshotQuality ?? 75,
			remoteBrowserHost: stateValues.remoteBrowserHost,
			remoteBrowserEnabled: stateValues.remoteBrowserEnabled ?? false,
			cachedChromeHostUrl: stateValues.cachedChromeHostUrl as string | undefined,
			fuzzyMatchThreshold: stateValues.fuzzyMatchThreshold ?? 1.0,
			writeDelayMs: stateValues.writeDelayMs ?? 1000,
			terminalOutputLineLimit: stateValues.terminalOutputLineLimit ?? 500,
			terminalShellIntegrationTimeout:
				stateValues.terminalShellIntegrationTimeout ?? TERMINAL_SHELL_INTEGRATION_TIMEOUT,
			mode: stateValues.mode ?? defaultModeSlug,
			language: stateValues.language ?? formatLanguage(vscode.env.language),
			mcpEnabled: stateValues.mcpEnabled ?? true,
			enableMcpServerCreation: stateValues.enableMcpServerCreation ?? true,
			alwaysApproveResubmit: stateValues.alwaysApproveResubmit ?? false,
			requestDelaySeconds: Math.max(5, stateValues.requestDelaySeconds ?? 10),
			rateLimitSeconds: stateValues.rateLimitSeconds ?? 0,
			currentApiConfigName: stateValues.currentApiConfigName ?? "default",
			listApiConfigMeta: stateValues.listApiConfigMeta ?? [],
			pinnedApiConfigs: stateValues.pinnedApiConfigs ?? {},
			modeApiConfigs: stateValues.modeApiConfigs ?? ({} as Record<Mode, string>),
			customModePrompts: stateValues.customModePrompts ?? {},
			customSupportPrompts: stateValues.customSupportPrompts ?? {},
			enhancementApiConfigId: stateValues.enhancementApiConfigId,
			experiments: stateValues.experiments ?? experimentDefault,
			autoApprovalEnabled: stateValues.autoApprovalEnabled ?? false,
			customModes,
			maxOpenTabsContext: stateValues.maxOpenTabsContext ?? 20,
			maxWorkspaceFiles: stateValues.maxWorkspaceFiles ?? 200,
			openRouterUseMiddleOutTransform: stateValues.openRouterUseMiddleOutTransform ?? true,
			browserToolEnabled: stateValues.browserToolEnabled ?? true,
			telemetrySetting: stateValues.telemetrySetting || "unset",
			showRooIgnoredFiles: stateValues.showRooIgnoredFiles ?? true,
			maxReadFileLine: stateValues.maxReadFileLine ?? 500,
		}
	}

	async updateTaskHistory(item: HistoryItem): Promise<HistoryItem[]> {
		const history = (this.getGlobalState("taskHistory") as HistoryItem[] | undefined) || []
		const existingItemIndex = history.findIndex((h) => h.id === item.id)

		if (existingItemIndex !== -1) {
			history[existingItemIndex] = item
		} else {
			history.push(item)
		}

		await this.updateGlobalState("taskHistory", history)
		return history
	}

	// ContextProxy

	// @deprecated - Use `ContextProxy#setValue` instead.
	private async updateGlobalState<K extends keyof GlobalState>(key: K, value: GlobalState[K]) {
		await this.contextProxy.setValue(key, value)
	}

	// @deprecated - Use `ContextProxy#getValue` instead.
	private getGlobalState<K extends keyof GlobalState>(key: K) {
		return this.contextProxy.getValue(key)
	}

	public async setValue<K extends keyof RooCodeSettings>(key: K, value: RooCodeSettings[K]) {
		await this.contextProxy.setValue(key, value)
	}

	public getValue<K extends keyof RooCodeSettings>(key: K) {
		return this.contextProxy.getValue(key)
	}

	public getValues() {
		return this.contextProxy.getValues()
	}

	public async setValues(values: RooCodeSettings) {
		await this.contextProxy.setValues(values)
	}

	// cwd

	get cwd() {
		return getWorkspacePath()
	}

	// dev

	async resetState() {
		const answer = await vscode.window.showInformationMessage(
			t("common:confirmation.reset_state"),
			{ modal: true },
			t("common:answers.yes"),
		)

		if (answer !== t("common:answers.yes")) {
			return
		}

		await this.contextProxy.resetAllState()
		await this.providerSettingsManager.resetAllConfigs()
		await this.customModesManager.resetCustomModes()
		await this.removeClineFromStack()
		await this.postStateToWebview()
		await this.postMessageToWebview({ type: "action", action: "chatButtonClicked" })
	}

	// logging

	public log(message: string) {
		this.outputChannel.appendLine(message)
		console.log(message)
	}

	// integration tests

	get viewLaunched() {
		return this.isViewLaunched
	}

	get messages() {
		return this.getCurrentCline()?.clineMessages || []
	}

	// Add public getter
	public getMcpHub(): McpHub | undefined {
		return this.mcpHub
	}

	/**
	 * Returns properties to be included in every telemetry event
	 * This method is called by the telemetry service to get context information
	 * like the current mode, API provider, etc.
	 */
	public async getTelemetryProperties(): Promise<Record<string, any>> {
		const { mode, apiConfiguration, language } = await this.getState()
		const appVersion = this.context.extension?.packageJSON?.version
		const vscodeVersion = vscode.version
		const platform = process.platform

		const properties: Record<string, any> = {
			vscodeVersion,
			platform,
		}

		// Add extension version
		if (appVersion) {
			properties.appVersion = appVersion
		}

		// Add language
		if (language) {
			properties.language = language
		}

		// Add current mode
		if (mode) {
			properties.mode = mode
		}

		// Add API provider
		if (apiConfiguration?.apiProvider) {
			properties.apiProvider = apiConfiguration.apiProvider
		}

		// Add model ID if available
		const currentCline = this.getCurrentCline()
		if (currentCline?.api) {
			const { id: modelId } = currentCline.api.getModel()
			if (modelId) {
				properties.modelId = modelId
			}
		}

		if (currentCline?.diffStrategy) {
			properties.diffStrategy = currentCline.diffStrategy.getName()
		}

		return properties
	}
}<|MERGE_RESOLUTION|>--- conflicted
+++ resolved
@@ -93,16 +93,11 @@
 		// Added effectiveSettings parameter for .roodefaults
 		private readonly rooDefaultSettings: RooDefaultSettings = {}, // Use the merged settings type
 	) {
-		super() // Moved super() to the first line
-		// No need to store overrides separately anymore
-
-<<<<<<< HEAD
+		super()
+
 		this.outputChannel.appendLine("ClineProvider instantiated")
 		this.contextProxy = new ContextProxy(context, rooDefaultSettings, outputChannel)
-=======
-		this.log("ClineProvider instantiated")
-		this.contextProxy = new ContextProxy(context)
->>>>>>> 393688c5
+
 		ClineProvider.activeInstances.add(this)
 
 		// Register this provider with the telemetry service to enable it to add
